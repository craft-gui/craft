use crate::components::component::ComponentSpecification;
use crate::components::UpdateResult;
use crate::elements::element::{CommonElementData, Element};
use crate::elements::layout_context::LayoutContext;
use crate::engine::renderer::color::Color;
use crate::engine::renderer::renderer::Rectangle;
use crate::reactive::state_store::StateStore;
use crate::style::{AlignItems, Display, FlexDirection, JustifyContent, Overflow, Unit, Wrap};
use crate::RendererBox;
use cosmic_text::FontSystem;
use std::any::Any;
use taffy::{NodeId, TaffyTree};
use winit::event::MouseScrollDelta;
use crate::engine::events::{Event, OkuMessage};

/// A stateless element that stores other elements.
#[derive(Clone, Default, Debug)]
pub struct Container {
    pub common_element_data: CommonElementData,
}

pub struct ContainerState {
    pub(crate) scroll_delta_y: f32,
}

impl Element for Container {
    fn common_element_data(&self) -> &CommonElementData {
        &self.common_element_data
    }

    fn common_element_data_mut(&mut self) -> &mut CommonElementData {
        &mut self.common_element_data
    }

    fn name(&self) -> &'static str {
        "Container"
    }

    fn draw(
        &mut self,
        renderer: &mut RendererBox,
        font_system: &mut FontSystem,
        taffy_tree: &mut TaffyTree<LayoutContext>,
        root_node: NodeId,
        element_state: &StateStore,
    ) {
        renderer.draw_rect(
            Rectangle::new(
                self.common_element_data.computed_x_transformed,
                self.common_element_data.computed_y_transformed,
                self.common_element_data.computed_width,
                self.common_element_data.computed_height,
            ),
            self.common_element_data.style.background,
        );

        for (index, child) in self.common_element_data.children.iter_mut().enumerate() {
            let child2 = taffy_tree.child_at_index(root_node, index).unwrap();
            child.internal.draw(renderer, font_system, taffy_tree, child2, element_state);
        }
    }

    fn compute_layout(
        &mut self,
        taffy_tree: &mut TaffyTree<LayoutContext>,
        font_system: &mut FontSystem,
        element_state: &mut StateStore,
    ) -> NodeId {
        let mut child_nodes: Vec<NodeId> = Vec::with_capacity(self.children().len());

        for child in self.common_element_data.children.iter_mut() {
            let child_node = child.internal.compute_layout(taffy_tree, font_system, element_state);
            child_nodes.push(child_node);
        }

        let style: taffy::Style = self.common_element_data.style.into();

        taffy_tree.new_with_children(style, &child_nodes).unwrap()
    }

    fn finalize_layout(
        &mut self,
        taffy_tree: &mut TaffyTree<LayoutContext>,
        root_node: NodeId,
        x: f32,
        y: f32,
        transform: glam::Mat4,
        font_system: &mut FontSystem,
        element_state: &mut StateStore,
    ) {
        let result = taffy_tree.layout(root_node).unwrap();

        self.common_element_data.computed_x = x + result.location.x;
        self.common_element_data.computed_y = y + result.location.y;
        self.common_element_data.computed_width = result.size.width;
        self.common_element_data.computed_height = result.size.height;
        self.common_element_data.computed_scrollbar_width = result.scroll_width();
        self.common_element_data.computed_scrollbar_height = result.scroll_height();
        self.common_element_data.computed_padding =
            [result.padding.top, result.padding.right, result.padding.bottom, result.padding.left];

        let transformed_xy = transform.mul_vec4(glam::vec4(
            self.common_element_data.computed_x,
            self.common_element_data.computed_y,
            0.0,
            1.0,
        ));
        self.common_element_data.computed_x_transformed = transformed_xy.x;
        self.common_element_data.computed_y_transformed = transformed_xy.y;

        let scrollbar_dy = if let Some(container_state) =
            element_state.storage.get(&self.common_element_data.component_id).unwrap().downcast_ref::<ContainerState>()
        {
            container_state.scroll_delta_y
        } else {
            0.0
        } * 100.0;

        let child_transform = glam::Mat4::from_translation(glam::Vec3::new(0.0, scrollbar_dy, 0.0));

        for (index, child) in self.common_element_data.children.iter_mut().enumerate() {
            let child2 = taffy_tree.child_at_index(root_node, index).unwrap();
            child.internal.finalize_layout(
                taffy_tree,
                child2,
                self.common_element_data.computed_x,
                self.common_element_data.computed_y,
                child_transform * transform,
                font_system,
                element_state,
            );
        }
    }

    fn as_any(&self) -> &dyn Any {
        self
    }

<<<<<<< HEAD
    fn update(&self, message: OkuMessage, element_state: &mut StateStore, font_system: &mut FontSystem) -> UpdateResult {
=======
    fn on_event(&self, event: OkuEvent, element_state: &mut StateStore, _font_system: &mut FontSystem) -> UpdateResult {
>>>>>>> 77db18d0
        let container_state = self.get_state_mut(element_state);

        if self.style().overflow[1].is_scroll_container() {
            match message {
                OkuMessage::MouseWheelEvent(mouse_wheel) => {
                    let delta = match mouse_wheel.delta {
                        MouseScrollDelta::LineDelta(_x, y) => y,
                        MouseScrollDelta::PixelDelta(y) => y.y as f32,
                    };
                    container_state.scroll_delta_y += 1.0 * delta;
                    UpdateResult::new().prevent_propagate().prevent_defaults()
                }
                _ => UpdateResult::new(),
            }
        } else {
            UpdateResult::new()
        }
    }
}

impl Container {
    #[allow(dead_code)]
    fn get_state<'a>(&self, element_state: &'a StateStore) -> &'a &ContainerState {
        element_state.storage.get(&self.common_element_data.component_id).unwrap().as_ref().downcast_ref().unwrap()
    }

    fn get_state_mut<'a>(&self, element_state: &'a mut StateStore) -> &'a mut ContainerState {
        element_state.storage.get_mut(&self.common_element_data.component_id).unwrap().as_mut().downcast_mut().unwrap()
    }

    pub fn new() -> Container {
        Container {
            common_element_data: Default::default(),
        }
    }

    pub const fn margin(mut self, top: f32, right: f32, bottom: f32, left: f32) -> Self {
        self.common_element_data.style.margin = [top, right, bottom, left];
        self
    }
    pub const fn padding(mut self, top: f32, right: f32, bottom: f32, left: f32) -> Self {
        self.common_element_data.style.padding = [top, right, bottom, left];
        self
    }

    pub const fn background(mut self, background: Color) -> Self {
        self.common_element_data.style.background = background;
        self
    }

    pub const fn display(mut self, display: Display) -> Self {
        self.common_element_data.style.display = display;
        self
    }

    pub const fn wrap(mut self, wrap: Wrap) -> Self {
        self.common_element_data.style.wrap = wrap;
        self
    }

    pub const fn justify_content(mut self, justify_content: JustifyContent) -> Self {
        self.common_element_data.style.justify_content = Some(justify_content);
        self
    }

    pub const fn align_items(mut self, align_items: AlignItems) -> Self {
        self.common_element_data.style.align_items = Some(align_items);
        self
    }

    pub const fn flex_direction(mut self, flex_direction: FlexDirection) -> Self {
        self.common_element_data.style.flex_direction = flex_direction;
        self
    }

    pub const fn flex_grow(mut self, flex_grow: f32) -> Self {
        self.common_element_data.style.flex_grow = flex_grow;
        self
    }

    pub const fn flex_shrink(mut self, flex_shrink: f32) -> Self {
        self.common_element_data.style.flex_shrink = flex_shrink;
        self
    }

    pub const fn flex_basis(mut self, flex_basis: Unit) -> Self {
        self.common_element_data.style.flex_basis = flex_basis;
        self
    }

    pub const fn width(mut self, width: Unit) -> Self {
        self.common_element_data.style.width = width;
        self
    }

    pub const fn height(mut self, height: Unit) -> Self {
        self.common_element_data.style.height = height;
        self
    }

    pub const fn max_width(mut self, max_width: Unit) -> Self {
        self.common_element_data.style.max_width = max_width;
        self
    }

    pub const fn max_height(mut self, max_height: Unit) -> Self {
        self.common_element_data.style.max_height = max_height;
        self
    }

    pub const fn overflow_x(mut self, overflow: Overflow) -> Self {
        self.common_element_data.style.overflow[0] = overflow;
        self
    }

    pub const fn overflow_y(mut self, overflow: Overflow) -> Self {
        self.common_element_data.style.overflow[1] = overflow;
        self
    }

    pub fn id(mut self, id: &str) -> Self {
        self.common_element_data.id = Some(id.to_string());
        self
    }

    pub fn component(self) -> ComponentSpecification {
        ComponentSpecification::new(self.into())
    }
}<|MERGE_RESOLUTION|>--- conflicted
+++ resolved
@@ -136,11 +136,7 @@
         self
     }
 
-<<<<<<< HEAD
-    fn update(&self, message: OkuMessage, element_state: &mut StateStore, font_system: &mut FontSystem) -> UpdateResult {
-=======
-    fn on_event(&self, event: OkuEvent, element_state: &mut StateStore, _font_system: &mut FontSystem) -> UpdateResult {
->>>>>>> 77db18d0
+    fn on_event(&self, message: OkuMessage, element_state: &mut StateStore, _font_system: &mut FontSystem) -> UpdateResult {
         let container_state = self.get_state_mut(element_state);
 
         if self.style().overflow[1].is_scroll_container() {
