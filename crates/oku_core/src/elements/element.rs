use crate::components::component::{ComponentId, ComponentOrElement, ComponentSpecification, GenericUserState};
use crate::elements::layout_context::LayoutContext;
use crate::style::Style;
use crate::RendererBox;
use cosmic_text::FontSystem;
use std::any::Any;
use std::collections::HashMap;
use std::fmt::Debug;
use taffy::{NodeId, TaffyTree};
use crate::engine::events::OkuEvent;

#[derive(Clone, Debug, Default)]
pub struct CommonElementData {
    pub style: Style,
    /// The children of the element.
    pub(crate) children: Vec<Box<dyn Element>>,
    pub computed_x: f32,
    pub computed_y: f32,
    pub computed_width: f32,
    pub computed_height: f32,
    pub computed_scrollbar_width: f32,
    pub computed_scrollbar_height: f32,
    pub computed_padding: [f32; 4],
    /// A user-defined id for the element.
    pub id: Option<String>,
    /// The id of the component that this element belongs to.
    pub component_id: ComponentId,
}

pub type ElementState = dyn Any + Send;

pub trait Element: Any + StandardElementClone + Debug + Send + Sync {
    fn common_element_data(&self) -> &CommonElementData;
    fn common_element_data_mut(&mut self) -> &mut CommonElementData;

    fn children(&self) -> Vec<&dyn Element> {
        self.common_element_data().children.iter().map(|x| x.as_ref()).collect()
    }

    fn children_mut(&mut self) -> &mut Vec<Box<dyn Element>> {
        &mut self.common_element_data_mut().children
    }

    fn style(&self) -> &Style {
        &self.common_element_data().style
    }

    fn style_mut(&mut self) -> &mut Style {
        &mut self.common_element_data_mut().style
    }

    fn in_bounds(&self, x: f32, y: f32) -> bool {
        let common_element_data = self.common_element_data();
        x >= common_element_data.computed_x
            && x <= common_element_data.computed_x + common_element_data.computed_width
            && y >= common_element_data.computed_y
            && y <= common_element_data.computed_y + common_element_data.computed_height
    }

    fn get_id(&self) -> &Option<String> {
        &self.common_element_data().id
    }

    fn id(&mut self, id: Option<&str>) -> Box<dyn Element> {
        self.common_element_data_mut().id = id.map(String::from);
        self.clone_box()
    }

    fn component_id(&self) -> u64 {
        self.common_element_data().component_id
    }

    fn set_component_id(&mut self, id: u64) {
        self.common_element_data_mut().component_id = id;
    }

    fn name(&self) -> &'static str;

    fn draw(
        &mut self,
        renderer: &mut RendererBox,
        font_system: &mut FontSystem,
        taffy_tree: &mut TaffyTree<LayoutContext>,
        root_node: NodeId,
        transform: glam::Mat4,
        element_state: &HashMap<ComponentId, Box<ElementState>>,
    );

    fn compute_layout(&mut self, taffy_tree: &mut TaffyTree<LayoutContext>, font_system: &mut FontSystem, element_state: &mut HashMap<ComponentId, Box<GenericUserState>>) -> NodeId;
    fn finalize_layout(
        &mut self,
        taffy_tree: &mut TaffyTree<LayoutContext>,
        root_node: NodeId,
        x: f32,
        y: f32,
        font_system: &mut FontSystem,
        element_state: &mut HashMap<ComponentId, Box<ElementState>>,
    );

    fn as_any(&self) -> &dyn Any;

<<<<<<< HEAD
    fn on_event(&self, event: OkuEvent, element_state: &mut HashMap<ComponentId, Box<ElementState>>,);
=======
    fn on_event(&self, event: OkuEvent, element_state: &mut HashMap<ComponentId, Box<GenericUserState>>, font_system: &mut FontSystem);
>>>>>>> 430152f2
}

impl<T: Element> From<T> for Box<dyn Element> {
    fn from(element: T) -> Self {
        Box::new(element)
    }
}

impl<T: Element> From<T> for ComponentOrElement {
    fn from(element: T) -> Self {
        ComponentOrElement::Element(Box::new(element))
    }
}

impl From<Box<dyn Element>> for ComponentOrElement {
    fn from(element: Box<dyn Element>) -> Self {
        ComponentOrElement::Element(element)
    }
}


impl From<Box<dyn Element>> for ComponentSpecification {
    fn from(element: Box<dyn Element>) -> Self {
        ComponentSpecification {
            component: ComponentOrElement::Element(element),
            key: None,
            props: None,
            children: vec![],
        }
    }
}

impl From<ComponentOrElement> for ComponentSpecification {
    fn from(element: ComponentOrElement) -> Self {
        ComponentSpecification {
            component: element,
            key: None,
            props: None,
            children: vec![],
        }
    }
}

impl<T: Element> From<T> for ComponentSpecification {
    fn from(element: T) -> Self {
        ComponentSpecification {
            component: ComponentOrElement::Element(Box::new(element)),
            key: None,
            props: None,
            children: vec![],
        }
    }
}

impl dyn Element {
    pub fn print_tree(&self) {
        let mut elements: Vec<(&dyn Element, usize, bool)> = vec![(self, 0, true)];
        while let Some((element, indent, is_last)) = elements.pop() {
            let mut prefix = String::new();
            for _ in 0..indent {
                prefix.push_str("  ");
            }
            if is_last {
                prefix.push_str("└─");
            } else {
                prefix.push_str("├─");
            }
            println!("{}{}, Parent Component Id: {}", prefix, element.name(), element.component_id());
            let children = element.children();
            for (i, child) in children.iter().enumerate().rev() {
                let is_last = i == children.len() - 1;
                elements.push((*child, indent + 1, is_last));
            }
        }
    }
}

pub trait StandardElementClone {
    fn clone_box(&self) -> Box<dyn Element>;
}

impl<T> StandardElementClone for T
where
    T: Element + Clone,
{
    fn clone_box(&self) -> Box<dyn Element> {
        Box::new(self.clone())
    }
}

// We can now implement Clone manually by forwarding to clone_box.
impl Clone for Box<dyn Element> {
    fn clone(&self) -> Box<dyn Element> {
        self.clone_box()
    }
}<|MERGE_RESOLUTION|>--- conflicted
+++ resolved
@@ -99,11 +99,7 @@
 
     fn as_any(&self) -> &dyn Any;
 
-<<<<<<< HEAD
-    fn on_event(&self, event: OkuEvent, element_state: &mut HashMap<ComponentId, Box<ElementState>>,);
-=======
     fn on_event(&self, event: OkuEvent, element_state: &mut HashMap<ComponentId, Box<GenericUserState>>, font_system: &mut FontSystem);
->>>>>>> 430152f2
 }
 
 impl<T: Element> From<T> for Box<dyn Element> {
