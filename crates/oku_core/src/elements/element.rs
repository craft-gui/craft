use crate::components::component::{ComponentId, ComponentOrElement, ComponentSpecification};
use crate::components::UpdateResult;
use crate::elements::layout_context::LayoutContext;
use crate::reactive::state_store::StateStore;
use crate::style::Style;
use crate::RendererBox;
use cosmic_text::FontSystem;
use std::any::Any;
use std::fmt::Debug;
use taffy::{NodeId, TaffyTree};
use crate::engine::events::{Event, OkuMessage};

#[derive(Clone, Debug, Default)]
pub struct CommonElementData {
    pub style: Style,
    /// The children of the element.
    pub(crate) children: Vec<ElementBox>,
    // The computed values after transforms are applied.
    pub computed_x_transformed: f32,
    pub computed_y_transformed: f32,

    // The computed values without any transforms applied to them.
    pub computed_x: f32,
    pub computed_y: f32,
    pub computed_width: f32,
    pub computed_height: f32,
    pub computed_scrollbar_width: f32,
    pub computed_scrollbar_height: f32,
    pub computed_padding: [f32; 4],
    /// A user-defined id for the element.
    pub id: Option<String>,
    /// The id of the component that this element belongs to.
    pub component_id: ComponentId,
}

#[derive(Clone, Debug)]
pub struct ElementBox {
    pub(crate) internal: Box<dyn Element>,
}

pub(crate) trait Element: Any + StandardElementClone + Debug + Send + Sync {
    fn common_element_data(&self) -> &CommonElementData;
    fn common_element_data_mut(&mut self) -> &mut CommonElementData;

    fn children(&self) -> Vec<&dyn Element> {
        self.common_element_data().children.iter().map(|x| x.internal.as_ref()).collect()
    }

    fn children_mut(&mut self) -> &mut Vec<ElementBox> {
        &mut self.common_element_data_mut().children
    }

    fn style(&self) -> &Style {
        &self.common_element_data().style
    }

    fn style_mut(&mut self) -> &mut Style {
        &mut self.common_element_data_mut().style
    }

    fn in_bounds(&self, x: f32, y: f32) -> bool {
        let common_element_data = self.common_element_data();
        x >= common_element_data.computed_x_transformed
            && x <= common_element_data.computed_x_transformed + common_element_data.computed_width
            && y >= common_element_data.computed_y_transformed
            && y <= common_element_data.computed_y_transformed + common_element_data.computed_height
    }

    fn get_id(&self) -> &Option<String> {
        &self.common_element_data().id
    }

    #[allow(dead_code)]
    fn id(&mut self, id: Option<&str>) -> Box<dyn Element> {
        self.common_element_data_mut().id = id.map(String::from);
        self.clone_box()
    }

    fn component_id(&self) -> u64 {
        self.common_element_data().component_id
    }

    fn set_component_id(&mut self, id: u64) {
        self.common_element_data_mut().component_id = id;
    }

    fn name(&self) -> &'static str;

    fn draw(
        &mut self,
        renderer: &mut RendererBox,
        font_system: &mut FontSystem,
        taffy_tree: &mut TaffyTree<LayoutContext>,
        root_node: NodeId,
        element_state: &StateStore,
    );

    fn compute_layout(
        &mut self,
        taffy_tree: &mut TaffyTree<LayoutContext>,
        font_system: &mut FontSystem,
        element_state: &mut StateStore,
    ) -> NodeId;
    fn finalize_layout(
        &mut self,
        taffy_tree: &mut TaffyTree<LayoutContext>,
        root_node: NodeId,
        x: f32,
        y: f32,
        transform: glam::Mat4,
        font_system: &mut FontSystem,
        element_state: &mut StateStore,
    );

    fn as_any(&self) -> &dyn Any;

<<<<<<< HEAD
    fn update(&self, _message: OkuMessage, element_state: &mut StateStore, _font_system: &mut FontSystem) -> UpdateResult {
=======
    fn on_event(&self, _event: OkuEvent, _element_state: &mut StateStore, _font_system: &mut FontSystem) -> UpdateResult {
>>>>>>> 77db18d0
        UpdateResult::default()
    }
}

impl<T: Element> From<T> for ElementBox {
    fn from(element: T) -> Self {
        ElementBox {
            internal: Box::new(element),
        }
    }
}

impl<T: Element> From<T> for ComponentOrElement {
    fn from(element: T) -> Self {
        ComponentOrElement::Element(element.into())
    }
}

impl From<ElementBox> for ComponentOrElement {
    fn from(element: ElementBox) -> Self {
        ComponentOrElement::Element(element)
    }
}

impl From<ElementBox> for ComponentSpecification {
    fn from(element: ElementBox) -> Self {
        ComponentSpecification {
            component: ComponentOrElement::Element(element),
            key: None,
            props: None,
            children: vec![],
        }
    }
}

impl From<ComponentOrElement> for ComponentSpecification {
    fn from(element: ComponentOrElement) -> Self {
        ComponentSpecification {
            component: element,
            key: None,
            props: None,
            children: vec![],
        }
    }
}

impl<T: Element> From<T> for ComponentSpecification {
    fn from(element: T) -> Self {
        ComponentSpecification {
            component: ComponentOrElement::Element(element.into()),
            key: None,
            props: None,
            children: vec![],
        }
    }
}

impl dyn Element {
    #[allow(dead_code)]
    pub fn print_tree(&self) {
        let mut elements: Vec<(&dyn Element, usize, bool)> = vec![(self, 0, true)];
        while let Some((element, indent, is_last)) = elements.pop() {
            let mut prefix = String::new();
            for _ in 0..indent {
                prefix.push_str("  ");
            }
            if is_last {
                prefix.push_str("└─");
            } else {
                prefix.push_str("├─");
            }
            println!("{}{}, Parent Component Id: {}", prefix, element.name(), element.component_id());
            let children = element.children();
            for (i, child) in children.iter().enumerate().rev() {
                let is_last = i == children.len() - 1;
                elements.push((*child, indent + 1, is_last));
            }
        }
    }
}

pub trait StandardElementClone {
    fn clone_box(&self) -> Box<dyn Element>;
}

impl<T> StandardElementClone for T
where
    T: Element + Clone,
{
    fn clone_box(&self) -> Box<dyn Element> {
        Box::new(self.clone())
    }
}

// We can now implement Clone manually by forwarding to clone_box.
impl Clone for Box<dyn Element> {
    fn clone(&self) -> Box<dyn Element> {
        self.clone_box()
    }
}<|MERGE_RESOLUTION|>--- conflicted
+++ resolved
@@ -114,11 +114,7 @@
 
     fn as_any(&self) -> &dyn Any;
 
-<<<<<<< HEAD
-    fn update(&self, _message: OkuMessage, element_state: &mut StateStore, _font_system: &mut FontSystem) -> UpdateResult {
-=======
-    fn on_event(&self, _event: OkuEvent, _element_state: &mut StateStore, _font_system: &mut FontSystem) -> UpdateResult {
->>>>>>> 77db18d0
+    fn update(&self, _message: OkuMessage, _element_state: &mut StateStore, _font_system: &mut FontSystem) -> UpdateResult {
         UpdateResult::default()
     }
 }
@@ -177,7 +173,6 @@
 }
 
 impl dyn Element {
-    #[allow(dead_code)]
     pub fn print_tree(&self) {
         let mut elements: Vec<(&dyn Element, usize, bool)> = vec![(self, 0, true)];
         while let Some((element, indent, is_last)) = elements.pop() {
