--- conflicted
+++ resolved
@@ -6,40 +6,14 @@
 
 use bytes::Bytes;
 use oku::RendererType::Wgpu;
-use oku::{oku_main_with_options, OkuOptions};
+use oku::{component, oku_main_with_options, OkuOptions};
 use oku_core::engine::events::OkuEvent;
-<<<<<<< HEAD
-use oku_core::user::components::component::{Component, UpdateResult};
-use oku_core::user::elements::element::Element;
-use std::any::Any;
-use bytes::Bytes;
-use oku_core::PinnedFutureAny;
-=======
 use oku_core::user::components::component::{Component, ComponentId, UpdateResult};
 use oku_core::user::elements::element::Element;
->>>>>>> a21635f6
 use oku_core::user::elements::image::Image;
 use oku_core::PinnedFutureAny;
 use std::any::Any;
 
-<<<<<<< HEAD
-#[derive(Default, Copy, Clone)]
-pub struct RequestExample {
-    dummy_state: bool
-}
-
-impl Component for RequestExample {
-    fn view(state: &Self, _props: Option<Props>, _children: Vec<ComponentSpecification>, id: u64) -> ComponentSpecification {
-        let mut button = Container::new();
-        button.set_id(Some("fetch_image".to_string()));
-        let mut button_label = Text::new("Get Random Image");
-        button_label.set_id(Some("fetch_image".to_string()));
-
-
-        ComponentSpecification {
-            component: Container::new().into(),
-            key: None,
-=======
 #[derive(Default, Clone)]
 pub struct Request {
     image: Option<Vec<u8>>,
@@ -61,34 +35,21 @@
         ComponentSpecification {
             component: Container::new().into(),
             key: Some("counter container".to_string()),
->>>>>>> a21635f6
             props: None,
             children: vec![
                 ComponentSpecification {
                     component: Image::new("a.jpg").into(),
-<<<<<<< HEAD
-                    key: None,
-=======
                     key: Some("counter text".to_string()),
->>>>>>> a21635f6
                     props: None,
                     children: vec![],
                 },
                 ComponentSpecification {
                     component: button.into(),
-<<<<<<< HEAD
-                    key: None,
-                    props: None,
-                    children: vec![ComponentSpecification {
-                        component: button_label.into(),
-                        key: None,
-=======
                     key: Some("increment button".to_string()),
                     props: None,
                     children: vec![ComponentSpecification {
                         component: button_label.into(),
                         key: Some("increment text".to_string()),
->>>>>>> a21635f6
                         props: None,
                         children: vec![],
                     }],
@@ -97,30 +58,13 @@
         }
     }
 
-<<<<<<< HEAD
-    fn update(state: &mut Self, id: u64, message: Message, source_element: Option<String>) -> UpdateResult {
-        if source_element.as_deref() != Some("fetch_image") {
-=======
     fn update(state: &mut Self, id: ComponentId, message: Message, source_element: Option<String>) -> UpdateResult {
         if source_element.as_deref() != Some("increment") {
->>>>>>> a21635f6
             return UpdateResult::default();
         }
 
         let res: Option<PinnedFutureAny> = match message {
             Message::OkuMessage(oku_message) => match oku_message {
-<<<<<<< HEAD
-                OkuEvent::Click(click_message) => {
-                    Some(Box::pin(async {
-
-                        let res = reqwest::get("https://picsum.photos/800").await;
-                        let bytes = res.unwrap().bytes().await.ok();
-                        let boxed: Box<dyn Any + Send> = Box::new(bytes);
-
-                        boxed
-                    }))
-                }
-=======
                 OkuEvent::Click(click_message) => Some(Box::pin(async {
                     let res = reqwest::get("https://picsum.photos/800").await;
                     let bytes = res.unwrap().bytes().await.ok();
@@ -128,22 +72,10 @@
 
                     boxed
                 })),
->>>>>>> a21635f6
             },
             Message::UserMessage(user_message) => {
                 if let Ok(image_data) = user_message.downcast::<Option<Bytes>>() {
                     std::fs::write("a.jpg", image_data.clone().unwrap().as_ref()).ok();
-<<<<<<< HEAD
-                }
-
-                None
-            },
-        };
-
-
-
-        UpdateResult::new(true, res)
-=======
                     state.image = Some(image_data.clone().unwrap().as_ref().to_vec());
                 }
                 None
@@ -152,13 +84,11 @@
         };
 
         UpdateResult::new(false, res)
->>>>>>> a21635f6
     }
 }
 fn main() {
-
     tracing_subscriber::fmt()
-        .with_max_level(tracing::Level::TRACE) // Set the maximum log level you want to capture
+        .with_max_level(tracing::Level::INFO) // Set the maximum log level you want to capture
         .init();
 
     oku_main_with_options(
@@ -166,23 +96,12 @@
             component: Container::new().into(),
             key: None,
             props: None,
-<<<<<<< HEAD
-            children: vec![
-                ComponentSpecification {
-                    component: RequestExample::component(),
-                    key: None,
-                    props: None,
-                    children: vec![],
-                },
-            ],
-=======
             children: vec![ComponentSpecification {
                 component: Request::component(),
                 key: None,
                 props: None,
                 children: vec![],
             }],
->>>>>>> a21635f6
         },
         Some(OkuOptions { renderer: Wgpu }),
     );
