use oku::components::{Component, ComponentSpecification, UpdateResult};
use oku::elements::{Container, Text};
use oku::engine::events::{ButtonSource, ElementState, Event, Message, MouseButton};
use oku::oku_main_with_options;
use oku::style::{AlignItems, FlexDirection, JustifyContent};
use oku::OkuOptions;

use oku_core::elements::ElementStyles;
use oku_core::engine::events::OkuMessage::PointerButtonEvent;
use oku_core::engine::renderer::color::Color;
use oku_core::style::Display;
use oku_core::RendererType::Vello;

#[derive(Default, Copy, Clone)]
pub struct Counter {
    count: i64,
}

impl Component for Counter {
    type Props = ();

    fn view(state: &Self, _props: &Self::Props, _children: Vec<ComponentSpecification>) -> ComponentSpecification {
        Container::new()
            .display(Display::Flex)
            .flex_direction(FlexDirection::Column)
            .justify_content(JustifyContent::Center)
            .align_items(AlignItems::Center)
            .width("100%")
            .height("100%")
            .background(Color::rgba(250, 250, 250, 255))
            .gap("20px")
            .push(
                Text::new(format!("{}", state.count).as_str())
                    .font_size(72.0)
                    .color(Color::rgba(50, 50, 50, 255)),
            )
            .push(
                Container::new()
                    .display(Display::Flex)
                    .flex_direction(FlexDirection::Row)
                    .gap("20px")
                    .push(create_button("-", "decrement", Color::rgba(244, 67, 54, 255)))
                    .push(create_button("+", "increment", Color::rgba(76, 175, 80, 255))),
            )
            .component()
    }

    fn update(state: &mut Self, _props: &Self::Props, message: Event) -> UpdateResult {
        if let Some(target) = message.target.as_deref() {
            if let Message::OkuMessage(PointerButtonEvent(pointer_button)) = message.message {
                if pointer_button.button == ButtonSource::Mouse(MouseButton::Left)
                    && pointer_button.state == ElementState::Pressed
                {
                    match target {
                        "increment" => state.count += 1,
                        "decrement" => state.count -= 1,
                        _ => return UpdateResult::default(),
                    }
                    return UpdateResult::new().prevent_propagate();
                }
            }
        }
        UpdateResult::default()
    }
}

fn create_button(label: &str, id: &str, color: Color) -> ComponentSpecification {
    Container::new()
        .padding("15px", "30px", "15px", "30px")
        .background(color)
        .display(Display::Flex)
        .justify_content(JustifyContent::Center)
        .align_items(AlignItems::Center)
        .push(
            Text::new(label)
                .id(id)
                .font_size(24.0)
                .color(Color::WHITE)
                .width("100%")
                .height("100%"),
        )
        .id(id)
        .component()
}

#[cfg(not(target_os = "android"))]
fn main() {
    #[cfg(not(target_arch = "wasm32"))]
    tracing_subscriber::fmt().with_max_level(tracing::Level::INFO).init();

    oku_main_with_options(
        Counter::component(),
        Some(OkuOptions {
<<<<<<< HEAD
            renderer: Wgpu,
            window_title: "counter".to_string(),
=======
            renderer: Vello,
            window_title: "Counter".to_string(),
>>>>>>> 0fbde9dc
        }),
    );
}

#[cfg(target_os = "android")]
use oku::AndroidApp;

#[allow(dead_code)]
#[cfg(target_os = "android")]
#[no_mangle]
fn android_main(app: AndroidApp) {
    #[cfg(not(target_arch = "wasm32"))]
    tracing_subscriber::fmt().with_max_level(tracing::Level::INFO).init();

    oku_main_with_options(
        Counter::component(),
        Some(OkuOptions {
            renderer: Vello,
            window_title: "Counter".to_string(),
        }),
        app,
    );
}<|MERGE_RESOLUTION|>--- conflicted
+++ resolved
@@ -91,13 +91,8 @@
     oku_main_with_options(
         Counter::component(),
         Some(OkuOptions {
-<<<<<<< HEAD
-            renderer: Wgpu,
-            window_title: "counter".to_string(),
-=======
             renderer: Vello,
             window_title: "Counter".to_string(),
->>>>>>> 0fbde9dc
         }),
     );
 }
