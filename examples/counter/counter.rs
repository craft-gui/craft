--- conflicted
+++ resolved
@@ -54,11 +54,7 @@
         }
     }
 
-<<<<<<< HEAD
-    fn update(state: &mut Self, id: u64, message: Message, source_element: Option<String>) -> UpdateResult {
-=======
     fn update(state: &mut Self, id: ComponentId, message: Message, source_element: Option<String>) -> UpdateResult {
->>>>>>> a21635f6
         if source_element.as_deref() != Some("increment") {
             return UpdateResult::default();
         }
